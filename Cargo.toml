
[package]
name		= "jsonrpc"
version		= "0.7.3"
authors		= ["Andrew Poelstra <apoelstra@wpsoftware.net>"]
license		= "CC0-1.0"
homepage	= "https://github.com/apoelstra/rust-jsonrpc/"
repository	= "https://github.com/apoelstra/rust-jsonrpc/"
documentation	= "https://www.wpsoftware.net/rustdoc/jsonrpc/"
description	= "Rust support for the JSON-RPC 2.0 protocol"
keywords	= [ "protocol", "json", "http", "jsonrpc" ]
readme		= "README.md"

[lib]
name = "jsonrpc"
path = "src/lib.rs"

[dependencies]
serde = "0.6"
strason = "0.3"

[dependencies.hyper]
version = "0.6"
default-features = false
<<<<<<< HEAD
=======

[features]
default = ["ssl"]
ssl = ["hyper/ssl"]
>>>>>>> 4e98bff0
<|MERGE_RESOLUTION|>--- conflicted
+++ resolved
@@ -22,10 +22,7 @@
 [dependencies.hyper]
 version = "0.6"
 default-features = false
-<<<<<<< HEAD
-=======
 
 [features]
 default = ["ssl"]
-ssl = ["hyper/ssl"]
->>>>>>> 4e98bff0
+ssl = ["hyper/ssl"]